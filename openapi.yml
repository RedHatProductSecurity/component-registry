openapi: 3.0.3
info:
  title: Component Registry API
<<<<<<< HEAD
  version: 1.2.1
=======
  version: 1.2.0
>>>>>>> c0d02a38
  description: REST API auto-generated docs for Component Registry
paths:
  /api/healthy:
    get:
      operationId: healthy_retrieve
      description: Send empty 200 response as an indicator that the application is
        up and running.
      tags:
      - healthy
      responses:
        '200':
          description: No response body
  /api/v1/builds:
    get:
      operationId: v1_builds_list
      description: View for api/v1/builds
      parameters:
      - in: query
        name: build_type
        schema:
          type: string
          enum:
          - BREW
          - KOJI
      - name: limit
        required: false
        in: query
        description: Number of results to return per page.
        schema:
          type: integer
      - in: query
        name: name
        schema:
          type: string
      - name: offset
        required: false
        in: query
        description: The initial index from which to return the results.
        schema:
          type: integer
      - name: search
        required: false
        in: query
        description: A search term.
        schema:
          type: string
      - in: query
        name: tags
        schema:
          type: integer
      tags:
      - v1
      responses:
        '200':
          content:
            application/json:
              schema:
                $ref: '#/components/schemas/PaginatedSoftwareBuildList'
          description: ''
  /api/v1/builds/{build_id}:
    get:
      operationId: v1_builds_retrieve
      description: View for api/v1/builds
      parameters:
      - in: path
        name: build_id
        schema:
          type: integer
          maximum: 2147483647
          minimum: -2147483648
        description: A unique value identifying this software build.
        required: true
      tags:
      - v1
      responses:
        '200':
          content:
            application/json:
              schema:
                $ref: '#/components/schemas/SoftwareBuild'
          description: ''
  /api/v1/channels:
    get:
      operationId: v1_channels_list
      description: View for api/v1/channels
      parameters:
      - name: limit
        required: false
        in: query
        description: Number of results to return per page.
        schema:
          type: integer
      - in: query
        name: name
        schema:
          type: string
      - name: offset
        required: false
        in: query
        description: The initial index from which to return the results.
        schema:
          type: integer
      - name: search
        required: false
        in: query
        description: A search term.
        schema:
          type: string
      - in: query
        name: type
        schema:
          type: string
          enum:
          - CDN_REPO
          - CONTAINER_REGISTRY
      tags:
      - v1
      responses:
        '200':
          content:
            application/json:
              schema:
                $ref: '#/components/schemas/PaginatedChannelList'
          description: ''
  /api/v1/channels/{uuid}:
    get:
      operationId: v1_channels_retrieve
      description: View for api/v1/channels
      parameters:
      - in: path
        name: uuid
        schema:
          type: string
          format: uuid
        description: A UUID string identifying this channel.
        required: true
      tags:
      - v1
      responses:
        '200':
          content:
            application/json:
              schema:
                $ref: '#/components/schemas/Channel'
          description: ''
  /api/v1/components:
    get:
      operationId: v1_components_list
      description: View for api/v1/components
      parameters:
      - in: query
        name: arch
        schema:
          type: string
      - in: query
        name: channels
        schema:
          type: string
      - in: query
        name: description
        schema:
          type: string
      - name: limit
        required: false
        in: query
        description: Number of results to return per page.
        schema:
          type: integer
      - in: query
        name: name
        schema:
          type: string
      - in: query
        name: namespace
        schema:
          type: string
          enum:
          - REDHAT
          - UPSTREAM
      - in: query
        name: nevra
        schema:
          type: string
      - in: query
        name: nvr
        schema:
          type: string
      - name: offset
        required: false
        in: query
        description: The initial index from which to return the results.
        schema:
          type: integer
      - in: query
        name: ofuri
        schema:
          type: string
      - in: query
        name: product_streams
        schema:
          type: string
      - in: query
        name: product_variants
        schema:
          type: string
      - in: query
        name: product_versions
        schema:
          type: string
      - in: query
        name: products
        schema:
          type: string
      - in: query
        name: provides
        schema:
          type: string
      - in: query
        name: purl
        schema:
          type: string
      - in: query
        name: re_name
        schema:
          type: string
      - in: query
        name: re_purl
        schema:
          type: string
      - in: query
        name: re_upstream
        schema:
          type: string
      - in: query
        name: release
        schema:
          type: string
      - name: search
        required: false
        in: query
        description: A search term.
        schema:
          type: string
      - in: query
        name: sources
        schema:
          type: string
      - in: query
        name: tags
        schema:
          type: integer
      - in: query
        name: type
        schema:
          type: string
          enum:
          - CARGO
          - GEM
          - GENERIC
          - GITHUB
          - GOLANG
          - MAVEN
          - NPM
          - OCI
          - PYPI
          - RPM
          - RPMMOD
      - in: query
        name: upstreams
        schema:
          type: string
      - in: query
        name: version
        schema:
          type: string
      - in: query
        name: view
        schema:
          type: string
      tags:
      - v1
      responses:
        '200':
          content:
            application/json:
              schema:
                $ref: '#/components/schemas/PaginatedComponentList'
          description: ''
  /api/v1/components/{uuid}:
    get:
      operationId: v1_components_retrieve
      description: View for api/v1/components
      parameters:
      - in: path
        name: uuid
        schema:
          type: string
          format: uuid
        description: A UUID string identifying this component.
        required: true
      tags:
      - v1
      responses:
        '200':
          content:
            application/json:
              schema:
                $ref: '#/components/schemas/Component'
          description: ''
  /api/v1/components/{uuid}/manifest:
    get:
      operationId: v1_components_manifest_retrieve
      description: View for api/v1/components
      parameters:
      - in: path
        name: uuid
        schema:
          type: string
          format: uuid
        description: A UUID string identifying this component.
        required: true
      tags:
      - v1
      responses:
        '200':
          content:
            application/json:
              schema:
                $ref: '#/components/schemas/Component'
          description: ''
  /api/v1/components/{uuid}/olcs_test:
    put:
      operationId: v1_components_olcs_test_update
      description: Allow OpenLCS to upload copyright text / license scan results for
        a component
      parameters:
      - in: path
        name: uuid
        schema:
          type: string
          format: uuid
        description: A UUID string identifying this component.
        required: true
      tags:
      - v1
      requestBody:
        content:
          application/json:
            schema:
              $ref: '#/components/schemas/Component'
          application/x-www-form-urlencoded:
            schema:
              $ref: '#/components/schemas/Component'
          multipart/form-data:
            schema:
              $ref: '#/components/schemas/Component'
        required: true
      responses:
        '200':
          content:
            application/json:
              schema:
                $ref: '#/components/schemas/Component'
          description: ''
  /api/v1/components/{uuid}/provides:
    get:
      operationId: v1_components_provides_retrieve
      description: View for api/v1/components
      parameters:
      - in: path
        name: uuid
        schema:
          type: string
          format: uuid
        description: A UUID string identifying this component.
        required: true
      tags:
      - v1
      responses:
        '200':
          content:
            application/json:
              schema:
                $ref: '#/components/schemas/Component'
          description: ''
  /api/v1/components/{uuid}/taxonomy:
    get:
      operationId: v1_components_taxonomy_retrieve
      description: View for api/v1/components
      parameters:
      - in: path
        name: uuid
        schema:
          type: string
          format: uuid
        description: A UUID string identifying this component.
        required: true
      tags:
      - v1
      responses:
        '200':
          content:
            application/json:
              schema:
                $ref: '#/components/schemas/Component'
          description: ''
  /api/v1/product_streams:
    get:
      operationId: v1_product_streams_list
      description: View for api/v1/product_streams
      parameters:
      - in: query
        name: active
        schema:
          type: string
      - in: query
        name: channels
        schema:
          type: string
      - name: limit
        required: false
        in: query
        description: Number of results to return per page.
        schema:
          type: integer
      - in: query
        name: name
        schema:
          type: string
      - name: offset
        required: false
        in: query
        description: The initial index from which to return the results.
        schema:
          type: integer
      - in: query
        name: product_streams
        schema:
          type: string
      - in: query
        name: product_variants
        schema:
          type: string
      - in: query
        name: product_versions
        schema:
          type: string
      - in: query
        name: products
        schema:
          type: string
      - in: query
        name: re_name
        schema:
          type: string
      - in: query
        name: re_ofuri
        schema:
          type: string
      - name: search
        required: false
        in: query
        description: A search term.
        schema:
          type: string
      - in: query
        name: tags
        schema:
          type: integer
      tags:
      - v1
      responses:
        '200':
          content:
            application/json:
              schema:
                $ref: '#/components/schemas/PaginatedProductStreamList'
          description: ''
  /api/v1/product_streams/{uuid}:
    get:
      operationId: v1_product_streams_retrieve
      description: View for api/v1/product_streams
      parameters:
      - in: path
        name: uuid
        schema:
          type: string
          format: uuid
        description: A UUID string identifying this product stream.
        required: true
      tags:
      - v1
      responses:
        '200':
          content:
            application/json:
              schema:
                $ref: '#/components/schemas/ProductStream'
          description: ''
  /api/v1/product_streams/{uuid}/manifest:
    get:
      operationId: v1_product_streams_manifest_retrieve
      description: View for api/v1/product_streams
      parameters:
      - in: path
        name: uuid
        schema:
          type: string
          format: uuid
        description: A UUID string identifying this product stream.
        required: true
      tags:
      - v1
      responses:
        '200':
          content:
            application/json:
              schema:
                $ref: '#/components/schemas/ProductStream'
          description: ''
  /api/v1/product_variants:
    get:
      operationId: v1_product_variants_list
      description: View for api/v1/product_variants
      parameters:
      - in: query
        name: channels
        schema:
          type: string
      - name: limit
        required: false
        in: query
        description: Number of results to return per page.
        schema:
          type: integer
      - in: query
        name: name
        schema:
          type: string
      - name: offset
        required: false
        in: query
        description: The initial index from which to return the results.
        schema:
          type: integer
      - in: query
        name: product_streams
        schema:
          type: string
      - in: query
        name: product_variants
        schema:
          type: string
      - in: query
        name: product_versions
        schema:
          type: string
      - in: query
        name: products
        schema:
          type: string
      - in: query
        name: re_name
        schema:
          type: string
      - in: query
        name: re_ofuri
        schema:
          type: string
      - name: search
        required: false
        in: query
        description: A search term.
        schema:
          type: string
      - in: query
        name: tags
        schema:
          type: integer
      tags:
      - v1
      responses:
        '200':
          content:
            application/json:
              schema:
                $ref: '#/components/schemas/PaginatedProductVariantList'
          description: ''
  /api/v1/product_variants/{uuid}:
    get:
      operationId: v1_product_variants_retrieve
      description: View for api/v1/product_variants
      parameters:
      - in: path
        name: uuid
        schema:
          type: string
          format: uuid
        description: A UUID string identifying this product variant.
        required: true
      tags:
      - v1
      responses:
        '200':
          content:
            application/json:
              schema:
                $ref: '#/components/schemas/ProductVariant'
          description: ''
  /api/v1/product_versions:
    get:
      operationId: v1_product_versions_list
      description: View for api/v1/product_versions
      parameters:
      - in: query
        name: channels
        schema:
          type: string
      - name: limit
        required: false
        in: query
        description: Number of results to return per page.
        schema:
          type: integer
      - in: query
        name: name
        schema:
          type: string
      - name: offset
        required: false
        in: query
        description: The initial index from which to return the results.
        schema:
          type: integer
      - in: query
        name: product_streams
        schema:
          type: string
      - in: query
        name: product_variants
        schema:
          type: string
      - in: query
        name: product_versions
        schema:
          type: string
      - in: query
        name: products
        schema:
          type: string
      - in: query
        name: re_name
        schema:
          type: string
      - in: query
        name: re_ofuri
        schema:
          type: string
      - name: search
        required: false
        in: query
        description: A search term.
        schema:
          type: string
      - in: query
        name: tags
        schema:
          type: integer
      tags:
      - v1
      responses:
        '200':
          content:
            application/json:
              schema:
                $ref: '#/components/schemas/PaginatedProductVersionList'
          description: ''
  /api/v1/product_versions/{uuid}:
    get:
      operationId: v1_product_versions_retrieve
      description: View for api/v1/product_versions
      parameters:
      - in: path
        name: uuid
        schema:
          type: string
          format: uuid
        description: A UUID string identifying this product version.
        required: true
      tags:
      - v1
      responses:
        '200':
          content:
            application/json:
              schema:
                $ref: '#/components/schemas/ProductVersion'
          description: ''
  /api/v1/products:
    get:
      operationId: v1_products_list
      description: View for api/v1/products
      parameters:
      - in: query
        name: channels
        schema:
          type: string
      - name: limit
        required: false
        in: query
        description: Number of results to return per page.
        schema:
          type: integer
      - in: query
        name: name
        schema:
          type: string
      - name: offset
        required: false
        in: query
        description: The initial index from which to return the results.
        schema:
          type: integer
      - in: query
        name: product_streams
        schema:
          type: string
      - in: query
        name: product_variants
        schema:
          type: string
      - in: query
        name: product_versions
        schema:
          type: string
      - in: query
        name: products
        schema:
          type: string
      - in: query
        name: re_name
        schema:
          type: string
      - in: query
        name: re_ofuri
        schema:
          type: string
      - name: search
        required: false
        in: query
        description: A search term.
        schema:
          type: string
      - in: query
        name: tags
        schema:
          type: integer
      tags:
      - v1
      responses:
        '200':
          content:
            application/json:
              schema:
                $ref: '#/components/schemas/PaginatedProductList'
          description: ''
  /api/v1/products/{uuid}:
    get:
      operationId: v1_products_retrieve
      description: View for api/v1/products
      parameters:
      - in: path
        name: uuid
        schema:
          type: string
          format: uuid
        description: A UUID string identifying this product.
        required: true
      tags:
      - v1
      responses:
        '200':
          content:
            application/json:
              schema:
                $ref: '#/components/schemas/Product'
          description: ''
  /api/v1/schema:
    get:
      operationId: v1_schema_retrieve
      description: |-
        OpenApi3 schema for this API. Format can be selected via content negotiation.

        - YAML: application/vnd.oai.openapi
        - JSON: application/vnd.oai.openapi+json
      parameters:
      - in: query
        name: format
        schema:
          type: string
          enum:
          - json
          - yaml
      tags:
      - v1
      security:
      - {}
      responses:
        '200':
          content:
            application/vnd.oai.openapi:
              schema:
                type: object
                additionalProperties: {}
            application/yaml:
              schema:
                type: object
                additionalProperties: {}
            application/vnd.oai.openapi+json:
              schema:
                type: object
                additionalProperties: {}
            application/json:
              schema:
                type: object
                additionalProperties: {}
          description: ''
  /api/v1/status:
    get:
      operationId: v1_status_list
      parameters:
      - name: limit
        required: false
        in: query
        description: Number of results to return per page.
        schema:
          type: integer
      - name: offset
        required: false
        in: query
        description: The initial index from which to return the results.
        schema:
          type: integer
      tags:
      - v1
      responses:
        '200':
          content:
            application/json:
              schema:
                type: object
                properties:
                  count:
                    type: integer
                    example: 123
                  next:
                    type: string
                    nullable: true
                    format: uri
                    example: http://api.example.org/accounts/?offset=400&limit=100
                  previous:
                    type: string
                    nullable: true
                    format: uri
                    example: http://api.example.org/accounts/?offset=200&limit=100
                  results:
                    type: array
                    items:
                      type: object
                      properties:
                        status:
                          type: string
                        dt:
                          type: string
                          format: date-time
                        service_version:
                          type: string
                        rest_api_version:
                          type: string
                        db_size:
                          type: string
                        builds:
                          type: object
                          properties:
                            count:
                              type: integer
                        products:
                          type: object
                          properties:
                            count:
                              type: integer
                        product_versions:
                          type: object
                          properties:
                            count:
                              type: integer
                        product_streams:
                          type: object
                          properties:
                            count:
                              type: integer
                        product_variants:
                          type: object
                          properties:
                            count:
                              type: integer
                        channels:
                          type: object
                          properties:
                            count:
                              type: integer
                        components:
                          type: object
                          properties:
                            count:
                              type: integer
                        relations:
                          type: object
                          properties:
                            count:
                              type: integer
          description: ''
components:
  schemas:
    BuildTypeEnum:
      enum:
      - BREW
      - KOJI
      type: string
    Channel:
      type: object
      properties:
        uuid:
          type: string
          format: uuid
          readOnly: true
        link:
          type: string
          readOnly: true
        last_changed:
          type: string
          format: date-time
          readOnly: true
        created_at:
          type: string
          format: date-time
          readOnly: true
        name:
          type: string
        relative_url:
          type: string
          maxLength: 200
        type:
          $ref: '#/components/schemas/ChannelTypeEnum'
        description:
          type: string
        meta_attr:
          type: object
          additionalProperties: {}
        products:
          type: array
          items:
            type: object
            additionalProperties:
              type: string
          readOnly: true
        product_versions:
          type: array
          items:
            type: object
            additionalProperties:
              type: string
          readOnly: true
        product_streams:
          type: array
          items:
            type: object
            additionalProperties:
              type: string
          readOnly: true
        product_variants:
          type: array
          items:
            type: object
            additionalProperties:
              type: string
          readOnly: true
      required:
      - created_at
      - last_changed
      - link
      - name
      - product_streams
      - product_variants
      - product_versions
      - products
      - type
      - uuid
    ChannelTypeEnum:
      enum:
      - CDN_REPO
      - CONTAINER_REGISTRY
      type: string
    Component:
      type: object
      properties:
        link:
          type: string
          readOnly: true
        download_url:
          type: string
          readOnly: true
        uuid:
          type: string
          format: uuid
          readOnly: true
        type:
          $ref: '#/components/schemas/ComponentTypeEnum'
        namespace:
          $ref: '#/components/schemas/NamespaceEnum'
        purl:
          type: string
          maxLength: 1024
        name:
          type: string
        description:
          type: string
        related_url:
          type: string
          maxLength: 1024
        tags:
          type: array
          items:
            $ref: '#/components/schemas/Tag'
          readOnly: true
        version:
          type: string
          maxLength: 1024
        release:
          type: string
          maxLength: 1024
        arch:
          type: string
          maxLength: 1024
        nvr:
          type: string
          maxLength: 1024
        nevra:
          type: string
          maxLength: 1024
        epoch:
          type: string
          readOnly: true
        copyright_text:
          type: string
        license_concluded:
          type: string
          readOnly: true
        license_concluded_list:
          type: array
          items:
            type: string
          readOnly: true
        license_declared:
          type: string
          readOnly: true
        license_declared_list:
          type: array
          items:
            type: string
          readOnly: true
        openlcs_scan_url:
          type: string
        openlcs_scan_version:
          type: string
        software_build:
          $ref: '#/components/schemas/SoftwareBuildSummary'
        errata:
          type: array
          items:
            type: string
          readOnly: true
        products:
          type: array
          items:
            type: object
            additionalProperties:
              type: string
          readOnly: true
        product_versions:
          type: array
          items:
            type: object
            additionalProperties:
              type: string
          readOnly: true
        product_streams:
          type: array
          items:
            type: object
            additionalProperties:
              type: string
          readOnly: true
        product_variants:
          type: array
          items:
            type: object
            additionalProperties:
              type: string
          readOnly: true
        channels:
          type: array
          items:
            type: object
            additionalProperties:
              type: string
          readOnly: true
        sources:
          type: array
          items:
            type: object
            additionalProperties:
              type: string
          readOnly: true
        provides:
          type: array
          items:
            type: object
            additionalProperties:
              type: string
          readOnly: true
        upstreams:
          type: array
          items:
            type: object
            additionalProperties:
              type: string
          readOnly: true
        manifest:
          type: string
          readOnly: true
        filename:
          type: string
      required:
      - channels
      - description
      - download_url
      - epoch
      - errata
      - license_concluded
      - license_concluded_list
      - license_declared
      - license_declared_list
      - link
      - manifest
      - name
      - namespace
      - product_streams
      - product_variants
      - product_versions
      - products
      - provides
      - software_build
      - sources
      - tags
      - type
      - upstreams
      - uuid
      - version
    ComponentTypeEnum:
      enum:
      - CARGO
      - OCI
      - GEM
      - GENERIC
      - GITHUB
      - GOLANG
      - MAVEN
      - NPM
      - RPMMOD
      - RPM
      - PYPI
      type: string
    NamespaceEnum:
      enum:
      - UPSTREAM
      - REDHAT
      type: string
    PaginatedChannelList:
      type: object
      properties:
        count:
          type: integer
          example: 123
        next:
          type: string
          nullable: true
          format: uri
          example: http://api.example.org/accounts/?offset=400&limit=100
        previous:
          type: string
          nullable: true
          format: uri
          example: http://api.example.org/accounts/?offset=200&limit=100
        results:
          type: array
          items:
            $ref: '#/components/schemas/Channel'
    PaginatedComponentList:
      type: object
      properties:
        count:
          type: integer
          example: 123
        next:
          type: string
          nullable: true
          format: uri
          example: http://api.example.org/accounts/?offset=400&limit=100
        previous:
          type: string
          nullable: true
          format: uri
          example: http://api.example.org/accounts/?offset=200&limit=100
        results:
          type: array
          items:
            $ref: '#/components/schemas/Component'
    PaginatedProductList:
      type: object
      properties:
        count:
          type: integer
          example: 123
        next:
          type: string
          nullable: true
          format: uri
          example: http://api.example.org/accounts/?offset=400&limit=100
        previous:
          type: string
          nullable: true
          format: uri
          example: http://api.example.org/accounts/?offset=200&limit=100
        results:
          type: array
          items:
            $ref: '#/components/schemas/Product'
    PaginatedProductStreamList:
      type: object
      properties:
        count:
          type: integer
          example: 123
        next:
          type: string
          nullable: true
          format: uri
          example: http://api.example.org/accounts/?offset=400&limit=100
        previous:
          type: string
          nullable: true
          format: uri
          example: http://api.example.org/accounts/?offset=200&limit=100
        results:
          type: array
          items:
            $ref: '#/components/schemas/ProductStream'
    PaginatedProductVariantList:
      type: object
      properties:
        count:
          type: integer
          example: 123
        next:
          type: string
          nullable: true
          format: uri
          example: http://api.example.org/accounts/?offset=400&limit=100
        previous:
          type: string
          nullable: true
          format: uri
          example: http://api.example.org/accounts/?offset=200&limit=100
        results:
          type: array
          items:
            $ref: '#/components/schemas/ProductVariant'
    PaginatedProductVersionList:
      type: object
      properties:
        count:
          type: integer
          example: 123
        next:
          type: string
          nullable: true
          format: uri
          example: http://api.example.org/accounts/?offset=400&limit=100
        previous:
          type: string
          nullable: true
          format: uri
          example: http://api.example.org/accounts/?offset=200&limit=100
        results:
          type: array
          items:
            $ref: '#/components/schemas/ProductVersion'
    PaginatedSoftwareBuildList:
      type: object
      properties:
        count:
          type: integer
          example: 123
        next:
          type: string
          nullable: true
          format: uri
          example: http://api.example.org/accounts/?offset=400&limit=100
        previous:
          type: string
          nullable: true
          format: uri
          example: http://api.example.org/accounts/?offset=200&limit=100
        results:
          type: array
          items:
            $ref: '#/components/schemas/SoftwareBuild'
    Product:
      type: object
      properties:
        link:
          type: string
          readOnly: true
        uuid:
          type: string
          format: uuid
          readOnly: true
        ofuri:
          type: string
          maxLength: 1024
        name:
          type: string
        description:
          type: string
        build_count:
          type: integer
          readOnly: true
        builds:
          type: string
          readOnly: true
        components:
          type: string
          readOnly: true
        upstreams:
          type: string
          readOnly: true
        tags:
          type: array
          items:
            $ref: '#/components/schemas/Tag'
          readOnly: true
        channels:
          type: array
          items:
            type: object
            additionalProperties:
              type: string
          readOnly: true
        product_versions:
          type: array
          items:
            type: object
            additionalProperties:
              type: string
          readOnly: true
        product_streams:
          type: array
          items:
            type: object
            additionalProperties:
              type: string
          readOnly: true
        product_variants:
          type: array
          items:
            type: object
            additionalProperties:
              type: string
          readOnly: true
      required:
      - build_count
      - builds
      - channels
      - components
      - link
      - name
      - product_streams
      - product_variants
      - product_versions
      - tags
      - upstreams
      - uuid
    ProductStream:
      type: object
      properties:
        link:
          type: string
          readOnly: true
        uuid:
          type: string
          format: uuid
          readOnly: true
        ofuri:
          type: string
          maxLength: 1024
        name:
          type: string
        description:
          type: string
        build_count:
          type: integer
          readOnly: true
        builds:
          type: string
          readOnly: true
        components:
          type: string
          readOnly: true
        upstreams:
          type: string
          readOnly: true
        tags:
          type: array
          items:
            $ref: '#/components/schemas/Tag'
          readOnly: true
        channels:
          type: array
          items:
            type: object
            additionalProperties:
              type: string
          readOnly: true
        cpe:
          type: string
          maxLength: 1000
        active:
          type: boolean
        brew_tags:
          type: object
          additionalProperties: {}
        yum_repositories:
          type: array
          items:
            type: string
            maxLength: 200
        composes:
          type: object
          additionalProperties: {}
        et_product_versions:
          type: array
          items:
            type: string
            maxLength: 200
        manifest:
          type: string
          readOnly: true
        relations:
          type: array
          items:
            type: object
            additionalProperties:
              type: string
          readOnly: true
        products:
          type: array
          items:
            type: object
            additionalProperties:
              type: string
          readOnly: true
        product_versions:
          type: array
          items:
            type: object
            additionalProperties:
              type: string
          readOnly: true
        product_variants:
          type: array
          items:
            type: object
            additionalProperties:
              type: string
          readOnly: true
      required:
      - build_count
      - builds
      - channels
      - components
      - link
      - manifest
      - name
      - product_variants
      - product_versions
      - products
      - relations
      - tags
      - upstreams
      - uuid
    ProductVariant:
      type: object
      properties:
        link:
          type: string
          readOnly: true
        uuid:
          type: string
          format: uuid
          readOnly: true
        ofuri:
          type: string
          maxLength: 1024
        name:
          type: string
        description:
          type: string
        build_count:
          type: integer
          readOnly: true
        builds:
          type: string
          readOnly: true
        components:
          type: string
          readOnly: true
        upstreams:
          type: string
          readOnly: true
        tags:
          type: array
          items:
            $ref: '#/components/schemas/Tag'
          readOnly: true
        channels:
          type: array
          items:
            type: object
            additionalProperties:
              type: string
          readOnly: true
        relations:
          type: array
          items:
            type: object
            additionalProperties:
              type: string
          readOnly: true
        products:
          type: array
          items:
            type: object
            additionalProperties:
              type: string
          readOnly: true
        product_versions:
          type: array
          items:
            type: object
            additionalProperties:
              type: string
          readOnly: true
        product_streams:
          type: array
          items:
            type: object
            additionalProperties:
              type: string
          readOnly: true
      required:
      - build_count
      - builds
      - channels
      - components
      - link
      - name
      - product_streams
      - product_versions
      - products
      - relations
      - tags
      - upstreams
      - uuid
    ProductVersion:
      type: object
      properties:
        link:
          type: string
          readOnly: true
        uuid:
          type: string
          format: uuid
          readOnly: true
        ofuri:
          type: string
          maxLength: 1024
        name:
          type: string
        description:
          type: string
        build_count:
          type: integer
          readOnly: true
        builds:
          type: string
          readOnly: true
        components:
          type: string
          readOnly: true
        upstreams:
          type: string
          readOnly: true
        tags:
          type: array
          items:
            $ref: '#/components/schemas/Tag'
          readOnly: true
        channels:
          type: array
          items:
            type: object
            additionalProperties:
              type: string
          readOnly: true
        products:
          type: array
          items:
            type: object
            additionalProperties:
              type: string
          readOnly: true
        product_streams:
          type: array
          items:
            type: object
            additionalProperties:
              type: string
          readOnly: true
        product_variants:
          type: array
          items:
            type: object
            additionalProperties:
              type: string
          readOnly: true
      required:
      - build_count
      - builds
      - channels
      - components
      - link
      - name
      - product_streams
      - product_variants
      - products
      - tags
      - upstreams
      - uuid
    SoftwareBuild:
      type: object
      properties:
        link:
          type: string
          readOnly: true
        web_url:
          type: string
          readOnly: true
        build_id:
          type: integer
          maximum: 2147483647
          minimum: -2147483648
        build_type:
          $ref: '#/components/schemas/BuildTypeEnum'
        name:
          type: string
        source:
          type: string
        tags:
          type: array
          items:
            $ref: '#/components/schemas/Tag'
          readOnly: true
        created_at:
          type: string
          format: date-time
          readOnly: true
        last_changed:
          type: string
          format: date-time
          readOnly: true
        components:
          type: array
          items:
            type: object
            additionalProperties:
              type: string
          readOnly: true
      required:
      - build_id
      - build_type
      - components
      - created_at
      - last_changed
      - link
      - name
      - source
      - tags
      - web_url
    SoftwareBuildSummary:
      type: object
      properties:
        link:
          type: string
          readOnly: true
        build_id:
          type: integer
          maximum: 2147483647
          minimum: -2147483648
        build_type:
          $ref: '#/components/schemas/BuildTypeEnum'
        name:
          type: string
        source:
          type: string
      required:
      - build_id
      - build_type
      - link
      - name
      - source
    Tag:
      type: object
      properties:
        name:
          type: string
          pattern: ^[-a-zA-Z0-9_]+$
        value:
          type: string
          default: ''
          maxLength: 1024
        created_at:
          type: string
          format: date-time
          readOnly: true
      required:
      - created_at
      - name<|MERGE_RESOLUTION|>--- conflicted
+++ resolved
@@ -1,11 +1,7 @@
 openapi: 3.0.3
 info:
   title: Component Registry API
-<<<<<<< HEAD
   version: 1.2.1
-=======
-  version: 1.2.0
->>>>>>> c0d02a38
   description: REST API auto-generated docs for Component Registry
 paths:
   /api/healthy:
